{
<<<<<<< HEAD
	"general": {
		"image_size": [800, 600],
		"device": "cuda",
		"seed": 1234
	},
	"model": {
		"kwargs": {
			"backbone": "resnet50",
			"pretrained": true,
			"out_planes": 256,
			"convertToInstanceNorm": true
		}
	},
	"train": {
		"dataLoader": {
			"kwargs": {
				"shuffle": true,
				"batch_size": 4
=======
	"defs": {
		"device": {
			"cpu": {
				"name": "CPU",
				"description": "Run RetinaNet on the CPU and with system RAM."
			},
			"cuda": {
				"name": "GPU",
				"description": "Requires a <a href=\"https://developer.nvidia.com/cuda-zone\" target=\"_blank\">CUDA-enabled</a> graphics card."
>>>>>>> 70d274b8
			}
		},
		"backbone": {
			"resnet18": {
				"name": "ResNet-18"
			},
			"resnet34": {
				"name": "ResNet-34"
			},
			"resnet50": {
				"name": "ResNet-50"
			},
			"resnet101": {
				"name": "ResNet-101"
			},
			"resnet152": {
				"name": "ResNet-152"
			}
		},
		"transform": {
			"torchvision.transforms.Normalize": {
				"name": "Normalize",
				"description": "Image normalization by band-wise mean subtraction and standard deviation division.<br />Default values are optimized for models pre-trained on ImageNet.",
				"mean": {
					"name": "Mean values",
					"type": "list",
					"value": [{
							"name": "Red",
							"min": 0,
							"max": 1e9,
							"value": 0.485
						},
						{
							"name": "Green",
							"min": 0,
							"max": 1e9,
							"value": 0.456
						},
						{
							"name": "Blue",
							"min": 0,
							"max": 1e9,
							"value": 0.406
						}
					]
				},
				"std": {
					"name": "Standard deviation values",
					"type": "list",
					"value": [{
							"name": "Red",
							"min": 0,
							"max": 1e9,
							"value": 0.229
						},
						{
							"name": "Green",
							"min": 0,
							"max": 1e9,
							"value": 0.224
						},
						{
							"name": "Blue",
							"min": 0,
							"max": 1e9,
							"value": 0.225
						}
					]
				}
			},
			"torchvision.transforms.ColorJitter": {
				"name": "Color Jitter",
				"description": "Randomly changes the images' brightness, contrast, hue and saturation",
				"brightness": {
					"name": "Brightness",
					"type": "list",
					"value": [{
							"name": "Min",
							"min": 0,
							"max": 1e9,
							"value": 0.0,
							"style": {
								"inline": true
							}
						},
						{
							"name": "Max",
							"min": 0,
							"max": 1e9,
							"value": 0.25,
							"style": {
								"inline": true
							}
						}
					]
				},
				"contrast": {
					"name": "Contrast",
					"type": "list",
					"value": [{
							"name": "Min",
							"min": 0,
							"max": 1e9,
							"value": 0.0,
							"style": {
								"inline": true
							}
						},
						{
							"name": "Max",
							"min": 0,
							"max": 1e9,
							"value": 0.25,
							"style": {
								"inline": true
							}
						}
					]
				},
				"saturation": {
					"name": "Saturation",
					"type": "list",
					"value": [{
							"name": "Min",
							"min": 0,
							"max": 1e9,
							"value": 0.0,
							"style": {
								"inline": true
							}
						},
						{
							"name": "Max",
							"min": 0,
							"max": 1e9,
							"value": 0.25,
							"style": {
								"inline": true
							}
						}
					]
				},
				"hue": {
					"name": "Hue",
					"type": "list",
					"value": [{
							"name": "Min",
							"min": 0,
							"max": 1e9,
							"value": 0.0,
							"style": {
								"inline": true
							}
						},
						{
							"name": "Max",
							"min": 0,
							"max": 1e9,
							"value": 0.01,
							"style": {
								"inline": true
							}
						}
					]
				}
			},
			"torchvision.transforms.Grayscale": {
				"name": "Grayscale",
				"description": "Convert image to grayscale"
			},
			"ai.models.pytorch.boundingBoxes.RandomHorizontalFlip": {
				"name": "Random horizontal flip",
				"description": "Randomly flips the image along the horizontal axis with a probability",
				"p": {
					"name": "Probability",
					"min": 0,
					"max": 1.0,
					"value": 0.5,
					"style": {
						"inline": true,
						"slider": true
					}
				}
			},
			"ai.models.pytorch.boundingBoxes.RandomFlip": {
				"name": "Random flip",
				"description": "Randomly flips the image along both horizontal and vertical axes with a probability",
				"p_h": {
					"name": "Probability (horizontal)",
					"min": 0,
					"max": 1.0,
					"value": 0.5,
					"style": {
						"inline": true,
						"slider": true
					}
				},
				"p_v": {
					"name": "Probability (vertical)",
					"min": 0,
					"max": 1.0,
					"value": 0.5,
					"style": {
						"inline": true,
						"slider": true
					}
				}
			},
			"ai.models.pytorch.boundingBoxes.RandomClip": {
				"name": "Random clip",
				"description": "Clip a patch of predefined size from a (semi-) random location in the image",
				"patchSize": {
					"name": "Patch size",
					"description": "Width and height of the patch to clip",
					"width": {
						"name": "Width",
						"min": 1,
						"max": 1e9,
						"style": {
							"inline": true
						}
					},
					"height": {
						"name": "Height",
						"min": 1,
						"max": 1e9,
						"style": {
							"inline": true
						}
					}

				},
				"jitter": {
					"name": "Jitter",
					"description": "How much noise (in pixels) to add when clipping around bounding boxes",
					"x": {
						"name": "X",
						"description": "Maximum jitter amount in horizontal direction [pixels]",
						"min": 0,
						"max": 1e9,
						"value": 0,
						"style": {
							"inline": true
						}
					},
					"y": {
						"name": "Y",
						"description": "Maximum jitter amount in vertical direction [pixels]",
						"min": 0,
						"max": 1e9,
						"value": 0,
						"style": {
							"inline": true
						}
					}

				},
				"limitBorders": {
					"name": "Limit patch to image borders",
					"value": true
				},
				"objectProbability": {
					"name": "Object probability",
					"description": "Probability to center patch around one of the bounding boxes in an image (else random location)",
					"min": 0,
					"max": 1,
					"value": 0.5,
					"style": {
						"inline": true,
						"slider": true
					}
				}
			},
			"ai.models.pytorch.boundingBoxes.RandomSizedClip": {
				"name": "Random sized clip",
				"description": "Clip a patch of random size from a (semi-) random location in the image",
				"patchSize": {
					"name": "Patch sizes range",
					"description": "Width and height of the patch to clip",
					"width_min": {
						"name": "Minimum width",
						"min": 1,
						"max": 1e9,
						"value": 400,
						"style": {
							"inline": true
						}
					},
					"width_max": {
						"name": "Maximum width",
						"min": 1,
						"max": 1e9,
						"value": 800,
						"style": {
							"inline": true
						}
					},
					"height_min": {
						"name": "Minimum height",
						"min": 1,
						"max": 1e9,
						"value": 300,
						"style": {
							"inline": true
						}
					},
					"height_max": {
						"name": "Maximum height",
						"min": 1,
						"max": 1e9,
						"value": 600,
						"style": {
							"inline": true
						}
					}
				},
				"jitter": {
					"name": "Jitter",
					"description": "How much noise in spatial position to add when clipping around bounding boxes",
					"x": {
						"name": "X",
						"description": "Jitter amount in horizontal direction",
						"min": 0,
						"max": 1e9,
						"value": 0,
						"style": {
							"inline": true
						}
					},
					"y": {
						"name": "Y",
						"description": "Jitter amount in vertical direction",
						"min": 0,
						"max": 1e9,
						"value": 0,
						"style": {
							"inline": true
						}
					}
				},
				"limitBorders": {
					"name": "Limit patch to image borders",
					"value": true
				},
				"objectProbability": {
					"name": "Object probability",
					"description": "Probability to center patch around one of the bounding boxes in an image (else random location)",
					"min": 0,
					"max": 1,
					"value": 0.5,
					"style": {
						"inline": true,
						"slider": true
					}
				}
			}
		},
		"transform_inference": [
			"torchvision.transforms.Normalize",
			"torchvision.transforms.ColorJitter",
			"torchvision.transforms.Grayscale"
		]
	},
	"options": {
		"general": {
			"name": "General options",
			"device": {
				"name": "Device",
				"type": "select",
				"options": "device",
				"value": "cuda",
				"style": {
					"inline": true
				}
			},
			"seed": {
				"name": "Random seed",
				"type": "int",
				"min": 0,
				"max": 1e9,
				"value": 0
			},
			"imageSize": {
				"name": "Image size",
				"description": "Images have to be resized to the same dimensions for training and inference",
				"width": {
					"name": "Width",
					"type": "int",
					"min": 1,
					"max": 50000,
					"value": 800
				},
				"height": {
					"name": "Height",
					"type": "int",
					"min": 1,
					"max": 50000,
					"value": 600
				},
				"interpolation": {
					"name": "Interpolation method",
					"type": "select",
					"options": {
						"Image.NEAREST": {
							"name": "Nearest neighbor"
						},
						"Image.BILINEAR": {
							"name": "Bilinear"
						},
						"Image.BICUBIC": {
							"name": "Bicubic"
						},
						"Image.LANCZOS": {
							"name": "Lanczos"
						}
					},
					"value": "Image.BILINEAR"
				}
			}
		},
		"model": {
			"name": "Model options",
			"backbone": {
				"name": "Model backbone",
				"description": "<a href=\"http://openaccess.thecvf.com/content_cvpr_2016/papers/He_Deep_Residual_Learning_CVPR_2016_paper.pdf\" target=\"_blank\">ResNet</a>-based feature extractor to use. Larger models (e.g., ResNet-152) provide higher learning capacity, but require more data to train.",
				"type": "select",
				"options": "backbone",
				"value": "resnet18",
				"style": {
					"inline": true
				}
			},
			"pretrained": {
				"name": "Model weights pre-trained on ImageNet",
				"description": "If checked, model backbone parameters will be pre-trained on the <a href=\"http://image-net.org/\" target=\"_blank\">ImageNet</a> classification challenge for the first training epoch.",
				"value": true
			},
			"out_planes": {
				"name": "Number of intermediate filters",
				"description": "This is the number of filters used in the lateral connections in RetinaNet's <a href=\"http://openaccess.thecvf.com/content_cvpr_2017/papers/Lin_Feature_Pyramid_Networks_CVPR_2017_paper.pdf\" target=\"_blank\">Feature Pyramid Network</a>. Higher numbers (e.g., 256) may result in higher model capacity, but take longer and require more data to train.",
				"type": "int",
				"min": 0,
				"max": 1024,
				"value": 256
			},
			"convertToInstanceNorm": {
				"name": "Convert Batch normalization to <a href=\"https://arxiv.org/pdf/1607.08022.pdf\" target=\"_blank\">instance normalization</a> layers",
				"value": false
			}
		},
		"train": {
			"name": "Training options",
			"dataLoader": {
				"name": "Data loader options",
				"shuffle": {
					"name": "Shuffle image order",
					"value": true
				},
				"batch_size": {
					"name": "Batch size",
					"description": "Number of images to train on at a time (in chunks). Reduce number in case of out-of-memory issues.",
					"min": 1,
					"max": 8192,
					"value": 1
				}
			},
			"optim": {
				"name": "Optimizer",
				"type": "select",
				"options": {
					"torch.optim.Adadelta": {
						"name": "Adadelta",
						"description": "<a href=\"https://arxiv.org/abs/1212.5701\" target=\"_blank\">Adadelta optimizer</a>",
						"lr": {
							"name": "Learning rate",
							"min": 0.0,
							"max": 100.0,
							"value": 1.0
						},
						"weight_decay": {
							"name": "Weight decay",
							"min": 0.0,
							"max": 100.0,
							"value": 0.0
						},
						"rho": {
							"name": "Rho",
							"description": "Coefficient for running average of squared gradients",
							"min": 0.0,
							"max": 100.0,
							"value": 0.9
						}

					},
					"torch.optim.Adagrad": {
						"name": "Adagrad",
						"description": "<a href=\"http://jmlr.org/papers/v12/duchi11a.html\" target=\"_blank\">Adadelta optimizer</a>",
						"lr": {
							"name": "Learning rate",
							"min": 0.0,
							"max": 100.0,
							"value": 1e-2
						},
						"lr_decay": {
							"name": "Learning rate decay",
							"min": 0.0,
							"max": 100.0,
							"value": 0.0
						},
						"weight_decay": {
							"name": "Weight decay",
							"min": 0.0,
							"max": 100.0,
							"value": 0.0
						}

					},
					"torch.optim.Adam": {
						"name": "Adam",
						"description": "<a href=\"https://arxiv.org/pdf/1412.6980.pdf\" target=\"_blank\">Adam optimizer</a>",
						"lr": {
							"name": "Learning rate",
							"min": 0.0,
							"max": 100.0,
							"value": 1e-4
						},
						"weight_decay": {
							"name": "Weight decay",
							"min": 0.0,
							"max": 100.0,
							"value": 0.0
						}
					},
					"torch.optim.RMSprop": {
						"name": "RMSprop",
						"description": "<a href=\"https://arxiv.org/pdf/1308.0850v5.pdf\" target=\"_blank\">RMSprop optimizer</a>",
						"lr": {
							"name": "Learning rate",
							"min": 0.0,
							"max": 100.0,
							"value": 1e-2
						},
						"weight_decay": {
							"name": "Weight decay",
							"min": 0.0,
							"max": 100.0,
							"value": 0.0
						},
						"momentum": {
							"name": "Momentum",
							"min": 0.0,
							"max": 100.0,
							"value": 0.0
						},
						"alpha": {
							"name": "Alpha",
							"description": "Smoothing constant",
							"min": 0.0,
							"max": 100.0,
							"value": 0.99
						},
						"centered": {
							"name": "Normalize gradient by estimated variance (\"centered RMSprop\")",
							"value": false
						}
					},
					"torch.optim.SGD": {
						"name": "Stochastic Gradient Descent",
						"description": "Stochastic gradient descent optimizer",
						"lr": {
							"name": "Learning rate",
							"min": 0.0,
							"max": 100.0,
							"value": 1e-4
						},
						"weight_decay": {
							"name": "Weight decay",
							"min": 0.0,
							"max": 100.0,
							"value": 0.0
						},
						"momentum": {
							"name": "Momentum",
							"min": 0.0,
							"max": 100.0,
							"value": 0.9
						},
						"dampening": {
							"name": "Dampening for momentum",
							"min": 0.0,
							"max": 100.0,
							"value": 0.0
						},
						"nesterov": {
							"name": "Enable <a href=\"http://www.cs.toronto.edu/~hinton/absps/momentum.pdf\" target=\"_blank\">Nesterov momentum</a>",
							"value": false
						}
					}
				},
				"value": "torch.optim.SGD",
				"style": {
					"inline": true
				}
			},
			"transform": {
				"name": "Transforms",
				"description": "Transforms are used to prepare images as inputs for the model, as well as to perform data augmentation.",
				"type": "list",
				"options": "transform",
				"value": [
					"ai.models.pytorch.boundingBoxes.RandomHorizontalFlip",
					"torchvision.transforms.ColorJitter",
					"torchvision.transforms.Normalize"
				]
			},
			"criterion": {
				"name": "Focal Loss options",
				"description": "See the <a href=\"http://openaccess.thecvf.com/content_ICCV_2017/papers/Lin_Focal_Loss_for_ICCV_2017_paper.pdf\" target=\"_blank\">RetinaNet paper</a> for more information.",
				"gamma": {
					"name": "Gamma",
					"min": 0.0,
					"max": 8192,
					"value": 2.0
				},
				"alpha": {
					"name": "Alpha",
					"min": 0.0,
					"max": 8192,
					"value": 0.25
				},
				"background_weight": {
					"name": "Background weight",
					"min": 0.0,
					"max": 8192,
					"value": 1.0
				}
			},
			"encoding": {
				"name": "Bounding box encoding",
				"minIoU_pos": {
					"name": "Min. IoU for positives",
					"description": "Minimum IoU value between a target and prediction box for the latter to be considered a correct prediction",
					"min": 0.0,
					"max": 1.0,
					"value": 0.5,
					"style": {
						"slider": true
					}
				},
				"maxIoU_neg": {
					"name": "Max. IoU for negatives",
					"description": "Maximally permitted IoU value between a target and prediction box for the latter to be treated as a false positive",
					"min": 0.0,
					"max": 1.0,
					"value": 0.4,
					"style": {
						"slider": true
					}
				},
				"ignore_unsure": {
					"name": "Ignore annotations marked as \"unsure\"",
					"value": true
				}
			}
		},
<<<<<<< HEAD
		"dataLoader": {
			"kwargs": {
				"shuffle": false,
				"batch_size": 4
=======
		"inference": {
			"name": "Inference (prediction) options",
			"dataLoader": {
				"name": "Data loader options",
				"batch_size": {
					"name": "Batch size",
					"description": "Number of images to predict objects in at a time. Reduce number in case of out-of-memory issues.",
					"min": 1,
					"max": 8192,
					"value": 1
				}
			},
			"transform": {
				"name": "Transforms",
				"description": "Note that inference transforms exclude geometric data augmentation options.",
				"type": "list",
				"options": "transform_inference",
				"value": [
					"torchvision.transforms.Normalize"
				]
			},
			"encoding": {
				"name": "Bounding box encoding",
				"cls_thresh": {
					"name": "Min. class confidence",
					"description": "Minimum confidence value to be reached by any label class for a box to be kept as a prediction.<br />Higher values = more confident predictions; lower values = higher recall",
					"min": 0.0,
					"max": 1.0,
					"value": 0.1,
					"style": {
						"slider": true
					}
				},
				"nms_thresh": {
					"name": "Non-maximum suppression threshold",
					"description": "Maximally permitted IoU between predictions. If above, boxes with lower confidence scores will be discarded (non-maximum suppression).",
					"min": 0.0,
					"max": 1.0,
					"value": 0.1,
					"style": {
						"slider": true
					}
				},
				"numPred_max": {
					"name": "Maximum number of predictions",
					"description": "Limit the number of predicted boxes to the value given. This is especially useful at the beginning of model training, where a high number of boxes is usually predicted.",
					"type": "int",
					"min": 1,
					"max": 1000,
					"value": 128,
					"style": {
						"slider": true
					}
				}
>>>>>>> 70d274b8
			}
		}
	}
}<|MERGE_RESOLUTION|>--- conflicted
+++ resolved
@@ -1,24 +1,4 @@
 {
-<<<<<<< HEAD
-	"general": {
-		"image_size": [800, 600],
-		"device": "cuda",
-		"seed": 1234
-	},
-	"model": {
-		"kwargs": {
-			"backbone": "resnet50",
-			"pretrained": true,
-			"out_planes": 256,
-			"convertToInstanceNorm": true
-		}
-	},
-	"train": {
-		"dataLoader": {
-			"kwargs": {
-				"shuffle": true,
-				"batch_size": 4
-=======
 	"defs": {
 		"device": {
 			"cpu": {
@@ -28,7 +8,6 @@
 			"cuda": {
 				"name": "GPU",
 				"description": "Requires a <a href=\"https://developer.nvidia.com/cuda-zone\" target=\"_blank\">CUDA-enabled</a> graphics card."
->>>>>>> 70d274b8
 			}
 		},
 		"backbone": {
@@ -694,12 +673,6 @@
 				}
 			}
 		},
-<<<<<<< HEAD
-		"dataLoader": {
-			"kwargs": {
-				"shuffle": false,
-				"batch_size": 4
-=======
 		"inference": {
 			"name": "Inference (prediction) options",
 			"dataLoader": {
@@ -754,7 +727,6 @@
 						"slider": true
 					}
 				}
->>>>>>> 70d274b8
 			}
 		}
 	}
