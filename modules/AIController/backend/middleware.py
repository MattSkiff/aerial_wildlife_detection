'''
    Middleware for AIController: handles requests and updates to and from the database.

    2019 Benjamin Kellenberger
'''

from uuid import UUID
from datetime import datetime
import pytz
import dateutil.parser
import threading        # we can use Threads since we do not need parallel execution for this task
from modules.AIController.backend import celery_interface
from celery import current_app, group
from celery.result import AsyncResult
from modules.AIWorker.backend.worker import functional
from .sql_string_builder import SQLStringBuilder
from modules.Database.app import Database
from util.helpers import array_split


class AIMiddleware():

    def __init__(self, config):
        self.config = config
        self.dbConn = Database(config)
        self.sqlBuilder = SQLStringBuilder(config)

        self.training_workers = None
        self.training_workers_result = None
        self.training = False   # will be set to True once start_training is called (and False as soon as everything about the training process has finished)

        self.inference_workers = {}


    def _training_initiated(self, distributedTraining):
        '''
            To be called after a training process has been started.
            Starts a thread that waits for the worker(s) to finish.
            If there is just one worker, the thread waits for it to
            finish.
            If there is more than one worker, the final thread calls
            the 'average_epochs' instruction of the AI model and again
            waits for it to finish.
            After successful training, the 'training' flag will be set
            to False to allow another round of model training.
        '''

        # check workers
        if self.training_workers_result is None:
            #TODO
            print('enabling training again')
            self.training = False
            return
        
        t = threading.Thread(target=self._start_average_model_states, args=(distributedTraining,))
        t.start()
        return



    def _start_average_model_states(self, distributedTraining):
        # collect epochs (and wait for tasks to finish)
        result = []
        # for job in self.training_workers:
        #     print('Worker {} finished.'.format(job.id))
        #     epochs.append(job.get())
        # result = self.training_workers_result.join()

        #TODO
        return

        # check if all workers have finished correctly
        for r in range(len(result)):
            if result[r] != 0:
                raise Exception('Worker {} failed during training.'.format(r))

        
        # send job for epoch averaging
        if distributedTraining:
            worker = celery_interface.call_average_model_states.delay()
            result = worker.get()     #TODO: causes status not to be updated anymore

            if result != 0:
                raise Exception('Model state averaging failed.')


        # flush
        self.training_workers_result = None         #TODO: make history?
        self.training_workers = None                #TODO: ditto
        self.training = False

        return result


    
    def start_training(self, minTimestamp='lastState', distributeTraining=False):
        '''
            Initiates a training round for the model, based on the set of data (images, annotations)
            as specified in the parameters. Distributes data to the set of registered AIWorker instan-
            ces, which then call the 'train' function of the AI model given in the configuration. Upon
            training completion, the model states as returned by the function, and eventually the 
            AIWorker instances are collected, and the AIController calls the 'average_states' function
            of the AI model to get one single, most recent state. This is finally inserted to the data-
            base.
            Note that this function only loads the annotation data from the database, but not the images.
            Retrieving images is part of the AI model's 'train' function. TODO: feature vectors?

            Input parameters:
            - minTimestamp: Defines the earliest point in time of the annotations to be considered for
                            model training. May take one of the following values:
                            - 'lastState' (default): Limits the annotations to those made after the time-
                                                     stamp of the latest model state. If no model state is
                                                     found, all annotations are considered.
                            - None, -1, or 'all': Includes all annotations.
                            - (a datetime object): Includes annotations made after a custom timestamp.
            - distributeTraining: if True, the data (images, annotations) will be split into equal chunks
                                  and distributed to all the registered AIWorkers. This requires a working
                                  implementation of the 'average_states' function within the AI model.
                                  By default (False), only one AIWorker is considered. //TODO: load balancing?

            Returns:
            - A dict with a status message. May take one of the following:
                - TODO: status ok, fail, no annotations, etc. Make threaded so that it immediately returns something.
        '''

        # check if training is still in progress
        if self.training:
            raise Exception('Training process already running.')

        self.training = True

        # sanity checks
        if not (isinstance(minTimestamp, datetime) or minTimestamp == 'lastState' or
                minTimestamp == -1 or minTimestamp is None):
            raise ValueError('{} is not a recognized property for variable "minTimestamp"'.format(str(minTimestamp)))



        # query image IDs
        sql = self.sqlBuilder.getLatestQueryString(limit=None)

        if isinstance(minTimestamp, datetime):
            imageIDs = self.dbConn.execute(sql, (minTimestamp,), 1024)        #TODO: 'all'

        else:
            imageIDs = self.dbConn.execute(sql, None, 1024)       #TODO: 'all'

        imageIDs = [i['image'] for i in imageIDs]
<<<<<<< HEAD
        print(len(imageIDs))
        # imageIDs = imageIDs[0:4]  #TODO: jsut for tests
=======
>>>>>>> fe3450c8

        print('Distribute?')

        if distributeTraining:
            
            # distribute across workers (TODO: also specify subset size for multiple jobs, even if only one worker?)
            num_workers = 10    #len(current_app.control.inspect().stats().keys())
            images_subset = array_split(imageIDs, max(1, len(imageIDs) // num_workers))
            print('Subset size: {}'.format(len(images_subset)))

            processes = []
            for subset in images_subset:
                print('Next subset length: {}'.format(len(subset)))
                processes.append(celery_interface.call_train.s(subset, True))
                # process = celery_interface.call_train.delay(subset) #TODO: route to specific worker? http://docs.celeryproject.org/en/latest/userguide/routing.html#manual-routing
                # self.training_workers[process.id] = process

        else:
            # call one worker directly
            # process = celery_interface.call_train.delay(data) #TODO: route to specific worker? http://docs.celeryproject.org/en/latest/userguide/routing.html#manual-routing
            # self.training_workers[process.id] = process
            processes = [celery_interface.call_train.s(imageIDs, False)]
        
        self.training_workers = group(processes)
        self.training_workers_result = self.training_workers.apply_async()

        #TODO
        import time
        while True:
            for t in self.training_workers_result.children:
                time.sleep(10)
                print(f'State={t.state}, info={t.info}')
                


        # initiate post-submission routine
        self._training_initiated(distributeTraining)      #TODO

        return 'ok' #TODO


    def _do_inference(self, imageIDs, maxNumWorkers=-1):

        # setup
        if maxNumWorkers == -1:
            maxNumWorkers = len(current_app.control.inspect().stats().keys())   #TODO: more than one process per worker?
        else:
            # print(current_app.control.inspect().stats())
            maxNumWorkers = min(maxNumWorkers, len(current_app.control.inspect().stats().keys()))

        # distribute across workers
        images_subset = array_split(imageIDs, max(1, len(imageIDs) // maxNumWorkers))

        jobIDs = []
        for subset in images_subset:
            job = celery_interface.call_inference.apply_async(args=(subset,), ignore_result=False, result_extended=True)
<<<<<<< HEAD
            self.inference_workers[job.id] = job
            jobIDs.append(job.id)
        t = threading.Thread(target=self._await_inference_jobs, args=(jobIDs,))
        t.start()
=======
            self.inference_workers[job.task_id] = job
>>>>>>> fe3450c8

            jobIDs.append(job.id)
        return


    def start_inference(self, forceUnlabeled=True, maxNumImages=-1, maxNumWorkers=-1):
        '''
            Performs inference (prediction) on a set of data (images) as specified in the parameters. Distributes
            data to the set of registered AIWorker instances, which then call the 'inference' function of the AI
            model given in the configuration. Upon completion, each AIWorker then automatically inserts the latest
            predictions into the database and reports back to the AIController (this instance) that its job has
            finished.
            Note that this function only loads the annotation data from the database, but not the images.
            Retrieving images is part of the AI model's 'train' function.
            The AI model, depending on its configuration, may or may not choose to load the images, but just work
            with the feature vectors as provided through the database directly. This is particularly useful for mo-
            dels that are supposed to have e.g. a frozen feature extractor, but fine-tune the last prediction branch
            at each inference time to accelerate the process.

            Input parameters:
            - forceUnlabeled: If True, only images that have not been labeled (i.e., with a viewcount of 0) will be
                              predicted on (default).
            - maxNumImages: Manually override the project settings' maximum number of images to do inference on.
                            If set to -1 (default), the value from the project settings will be chosen.
            - maxNumWorkers: Manually set the maximum number of AIWorker instances to perform inference at the same
                             time. If set to -1 (default), the data will be divided across all registered workers.
        '''
        
        # setup
        if maxNumImages is None or maxNumImages == -1:
            maxNumImages = self.config.getProperty('AIController', 'maxNumImages_inference')


        # load the IDs of the images that are being subjected to inference
        sql = self.sqlBuilder.getInferenceQueryString(forceUnlabeled, maxNumImages)
        imageIDs = self.dbConn.execute(sql, None, 'all')
        imageIDs = [i['image'] for i in imageIDs]

        self._do_inference(imageIDs, maxNumWorkers)
        return 'ok' #TODO


    
    def inference_fixed(self, imageIDs, maxNumWorkers=-1):
        '''
            Performs inference (prediction) on a fixed set of data (images), as provided by the parameter 'imageIDs'.
            Distributes data to the set of registered AIWorker instances, which then call the 'inference' function of
            the AI model given in the configuration. Upon completion, each AIWorker then automatically inserts the
            latest predictions into the database and reports back to the AIController (this instance) that its job has
            finished.
            Note that this function only loads the annotation data from the database, but not the images.
            Retrieving images is part of the AI model's 'train' function.
            The AI model, depending on its configuration, may or may not choose to load the images, but just work
            with the feature vectors as provided through the database directly. This is particularly useful for mo-
            dels that are supposed to have e.g. a frozen feature extractor, but fine-tune the last prediction branch
            at each inference time to accelerate the process.

            Input parameters:
            - imageIDs: An array containing the UUIDs (or equivalent strings) of the images that need to be inferred on.
            - maxNumWorkers: Manually set the maximum number of AIWorker instances to perform inference at the same
                             time. If set to -1 (default), the data will be divided across all registered workers.
        '''

        self._do_inference(imageIDs, maxNumWorkers)
        return 'ok' #TODO
    


    def check_status(self, training_workers, inference_workers):
        '''
            Queries the Celery worker results depending on the parameters specified.
            Returns their status accordingly if they exist.
        '''
        statuses = {}

        #TODO: epoch averaging...

        if training_workers and self.training_workers_result is not None:
            for child in self.training_workers_result.children:
                statuses[child.id] = {
                    'type' : 'training',
                    'status' : child.status,
                    'meta': child.info
                }
        
        
        if inference_workers and len(self.inference_workers):
            for key in self.inference_workers:
                
                # print(self.inference_workers[key].ready())    #TODO: remove completed jobs? History?

                statuses[key] = {
                    'type' : 'inference',
                    'status' : self.inference_workers[key].status,
                    'info': self.inference_workers[key].info
                }

        return statuses<|MERGE_RESOLUTION|>--- conflicted
+++ resolved
@@ -146,11 +146,6 @@
             imageIDs = self.dbConn.execute(sql, None, 1024)       #TODO: 'all'
 
         imageIDs = [i['image'] for i in imageIDs]
-<<<<<<< HEAD
-        print(len(imageIDs))
-        # imageIDs = imageIDs[0:4]  #TODO: jsut for tests
-=======
->>>>>>> fe3450c8
 
         print('Distribute?')
 
@@ -207,14 +202,7 @@
         jobIDs = []
         for subset in images_subset:
             job = celery_interface.call_inference.apply_async(args=(subset,), ignore_result=False, result_extended=True)
-<<<<<<< HEAD
-            self.inference_workers[job.id] = job
-            jobIDs.append(job.id)
-        t = threading.Thread(target=self._await_inference_jobs, args=(jobIDs,))
-        t.start()
-=======
             self.inference_workers[job.task_id] = job
->>>>>>> fe3450c8
 
             jobIDs.append(job.id)
         return
